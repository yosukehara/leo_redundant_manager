--- conflicted
+++ resolved
@@ -20,21 +20,12 @@
 %% under the License.
 %%
 %%======================================================================
-<<<<<<< HEAD
-{require_otp_vsn, "R16B*|17|18"}.
-
-{deps, [
-        {leo_rpc, ".*", {git, "https://github.com/leo-project/leo_rpc.git", {tag, "0.10.7"}}},
-        {uuid,    ".*", {git, "https://github.com/okeuday/uuid.git",        {tag, "v1.5.1"}}},
-        {meck,    ".*", {git, "https://github.com/eproxus/meck.git",        {tag, "0.8.4"}}}
-=======
 {require_otp_vsn, "R16B*|17|18|19|20"}.
 
 {deps, [
         {leo_mq,  ".*", {git, "https://github.com/leo-project/leo_mq.git",  {tag, "1.5.8"}}},
         {leo_rpc, ".*", {git, "https://github.com/leo-project/leo_rpc.git", {tag, "0.10.13"}}},
         {meck,    ".*", {git, "https://github.com/eproxus/meck.git",        {tag, "0.8.6"}}}
->>>>>>> 5a7cc0f7
        ]}.
 
 {erl_opts, [{d, 'NOTEST'},
