%% -*- mode: erlang;erlang-indent-level: 4;indent-tabs-mode: nil -*-
%%======================================================================
%%
%% Leo Redundant Manager
%%
%% Copyright (c) 2012-2016 Rakuten, Inc.
%%
%% This file is provided to you under the Apache License,
%% Version 2.0 (the "License"); you may not use this file
%% except in compliance with the License.  You may obtain
%% a copy of the License at
%%
%%   http://www.apache.org/licenses/LICENSE-2.0
%%
%% Unless required by applicable law or agreed to in writing,
%% software distributed under the License is distributed on an
%% "AS IS" BASIS, WITHOUT WARRANTIES OR CONDITIONS OF ANY
%% KIND, either express or implied.  See the License for the
%% specific language governing permissions and limitations
%% under the License.
%%
%%======================================================================
{require_otp_vsn, "R16B*|17|18|19"}.

{deps, [
<<<<<<< HEAD
        {leo_mq,  ".*", {git, "https://github.com/leo-project/leo_mq.git",  {tag, "1.4.11"}}},
        {leo_rpc, ".*", {git, "https://github.com/leo-project/leo_rpc.git", {tag, "0.10.11"}}},
        {meck,    ".*", {git, "https://github.com/eproxus/meck.git",        {tag, "0.8.2"}}}
=======
        {leo_mq,  ".*", {git, "https://github.com/leo-project/leo_mq.git",  {tag, "1.4.12"}}},
        {leo_rpc, ".*", {git, "https://github.com/leo-project/leo_rpc.git", {tag, "0.10.12"}}},
        {meck,    ".*", {git, "https://github.com/eproxus/meck.git",        {tag, "0.8.4"}}}
>>>>>>> 4e903a1a
       ]}.

{erl_opts, [{d, 'NOTEST'},
            warn_obsolete_guard,
            warn_unused_import,
            warn_shadow_vars,
            warn_export_vars,
            warn_export_all
           ]}.
{xref_checks, [undefined_function_calls]}.
{cover_enabled, true}.
{clean_files, []}.<|MERGE_RESOLUTION|>--- conflicted
+++ resolved
@@ -23,15 +23,9 @@
 {require_otp_vsn, "R16B*|17|18|19"}.
 
 {deps, [
-<<<<<<< HEAD
-        {leo_mq,  ".*", {git, "https://github.com/leo-project/leo_mq.git",  {tag, "1.4.11"}}},
-        {leo_rpc, ".*", {git, "https://github.com/leo-project/leo_rpc.git", {tag, "0.10.11"}}},
-        {meck,    ".*", {git, "https://github.com/eproxus/meck.git",        {tag, "0.8.2"}}}
-=======
         {leo_mq,  ".*", {git, "https://github.com/leo-project/leo_mq.git",  {tag, "1.4.12"}}},
         {leo_rpc, ".*", {git, "https://github.com/leo-project/leo_rpc.git", {tag, "0.10.12"}}},
         {meck,    ".*", {git, "https://github.com/eproxus/meck.git",        {tag, "0.8.4"}}}
->>>>>>> 4e903a1a
        ]}.
 
 {erl_opts, [{d, 'NOTEST'},
