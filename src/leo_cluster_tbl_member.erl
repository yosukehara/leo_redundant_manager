%%======================================================================
%%
%% Leo Redundant Manager
%%
%% Copyright (c) 2012-2016 Rakuten, Inc.
%%
%% This file is provided to you under the Apache License,
%% Version 2.0 (the "License"); you may not use this file
%% except in compliance with the License.  You may obtain
%% a copy of the License at
%%
%%   http://www.apache.org/licenses/LICENSE-2.0
%%
%% Unless required by applicable law or agreed to in writing,
%% software distributed under the License is distributed on an
%% "AS IS" BASIS, WITHOUT WARRANTIES OR CONDITIONS OF ANY
%% KIND, either express or implied.  See the License for the
%% specific language governing permissions and limitations
%% under the License.
%%
%% @doc The cluster member table operation
%% @reference https://github.com/leo-project/leo_redundant_manager/blob/master/src/leo_cluster_tbl_member.erl
%% @end
%%======================================================================
-module(leo_cluster_tbl_member).

-include("leo_redundant_manager.hrl").
-include_lib("stdlib/include/qlc.hrl").
-include_lib("eunit/include/eunit.hrl").

-export([create_table/1, create_table/3,
         lookup/2, lookup/3, lookup/4,

         find_by_cluster_id/1, find_by_cluster_id/2, find_by_cluster_id/3,
         find_by_status/2, find_by_status/3, find_by_status/4,
         find_by_level1/3, find_by_level1/4, find_by_level1/5,
         find_by_level2/2, find_by_level2/3, find_by_level2/4,

         find_by_alias/2, find_by_alias/3, find_by_alias/4,
         find_by_name/3, find_by_name/4,

         insert/1, insert/2, insert/3,
         bulk_insert/2,
         delete/2, delete/3, delete/4,
         delete_all/2, delete_all/3,
         replace/2, replace/3, replace/4,
         overwrite/3,

         table_size/1, table_size/2, table_size/3,
         %% tab2list/1, tab2list/2, tab2list/3,
         first/2, next/3
        ]).
-export([transform/0]).


-ifdef(TEST).
-define(table_type(_), ?DB_ETS).
-else.
-define(table_type(EnvClusterId),
        case leo_misc:get_env(?APP, ?id_red_type(EnvClusterId)) of
            {ok, Value} when Value == ?MONITOR_NODE ->
                ?DB_MNESIA;
            {ok, Value} when Value == ?PERSISTENT_NODE ->
                ?DB_ETS;
            {ok, Value} when Value == ?WORKER_NODE ->
                ?DB_ETS;
            _Error ->
                undefined
        end).
-endif.


%% @doc Create the member table.
-spec(create_table(Table) ->
             ok when Table::member_table()).
create_table(Table) ->
    catch ets:new(Table, [named_table, set, public, {read_concurrency, true}]),
    ok.

-spec(create_table(DiscCopy, Nodes, Table) ->
             ok when DiscCopy::mnesia_copies(),
                     Nodes::[atom()],
                     Table::member_table()).
create_table(DiscCopy, Nodes, Table) ->
    case mnesia:create_table(
           Table,
           [{DiscCopy, Nodes},
            {type, set},
            {record_name, ?MEMBER},
            {attributes, record_info(fields, ?MEMBER)}
           ]) of
        {atomic, ok} ->
            ok;
        {aborted, Reason} ->
            {error, Reason}
    end.


%% @doc Retrieve a record by key from the table.
-spec(lookup(ClusterId, Node) ->
             {ok, #?MEMBER{}} |
             not_found |
             {error, any()} when ClusterId::cluster_id(),
                                 Node::atom()).
lookup(ClusterId, Node) ->
    lookup(?MEMBER_TBL_CUR, ClusterId, Node).

-spec(lookup(Table, ClusterId, Node) ->
             {ok, #?MEMBER{}} |
             not_found |
             {error, any()} when Table::atom(),
                                 ClusterId::cluster_id(),
                                 Node::atom()).
lookup(Table, ClusterId, Node) ->
    lookup(?table_type(ClusterId), Table, ClusterId, Node).

-spec(lookup(DBType, Table, ClusterId, Node) ->
             {ok, #?MEMBER{}} |
             not_found |
             {error, any()} when DBType::?DB_ETS|?DB_MNESIA,
                                 Table::atom(),
                                 ClusterId::cluster_id(),
                                 Node::atom()).
lookup(?DB_MNESIA, Table, ClusterId, Node) ->
    F = fun() ->
                Q = qlc:q([X || X <- mnesia:table(Table),
                                X#?MEMBER.cluster_id == ClusterId,
                                X#?MEMBER.node == Node]),
                qlc:e(Q)
        end,
    case leo_mnesia:read(F) of
        {ok, [H|_]} ->
            {ok, H};
        Other ->
            Other
    end;
lookup(?DB_ETS, Table, ClusterId, Node) ->
    case catch ets:lookup(Table, {ClusterId, Node}) of
        [{_,_}|_] = RetL ->
            case lists:foldl(
                   fun({_,#?MEMBER{cluster_id = CId} = Member}, Acc)
                         when ClusterId == CId ->
                           [Member|Acc];
                      (_,Acc) ->
                           Acc
                   end, [], RetL) of
                [] ->
                    not_found;
                RetL_1 ->
                    {ok, erlang:hd(RetL_1)}
            end;
        [] ->
            not_found;
        undefined ->
            {error, 'invalid_table_name'};
        {'EXIT', Cause} ->
            {error, Cause}
    end;
lookup(_,_,_,_) ->
    {error, invalid_db}.


%% @doc Retrieve all members from the table.
-spec(find_by_cluster_id(ClusterId) ->
             {ok, [#?MEMBER{}]} | not_found | {error, any()} when ClusterId::cluster_id()).
find_by_cluster_id(ClusterId) ->
    find_by_cluster_id(?MEMBER_TBL_CUR, ClusterId).

-spec(find_by_cluster_id(Table, ClusterId) ->
             {ok, [#?MEMBER{}]} |
             not_found |
             {error, any()} when Table::member_table(),
                                 ClusterId::cluster_id()).
find_by_cluster_id(Table, ClusterId) ->
    find_by_cluster_id(?table_type(ClusterId), Table, ClusterId).

-spec(find_by_cluster_id(DBType, Table, ClusterId) ->
             {ok, [#?MEMBER{}]} |
             not_found |
             {error, any()} when DBType::?DB_ETS|?DB_MNESIA,
                                 Table::member_table(),
                                 ClusterId::cluster_id()).
find_by_cluster_id(?DB_MNESIA, Table, ClusterId) ->
    F = fun() ->
<<<<<<< HEAD
                Q1 = qlc:q([X || X <- mnesia:table(Table),
                                 X#?MEMBER.cluster_id == ClusterId]),
=======
                Q1 = qlc:q([X || X <- mnesia:table(Table)]),
>>>>>>> 5a7cc0f7
                Q2 = qlc:sort(Q1, [{order, ascending}]),
                qlc:e(Q2)
        end,
    leo_mnesia:read(F);
find_by_cluster_id(?DB_ETS, Table, ClusterId) ->
    case catch ets:foldl(
                 fun({_, #?MEMBER{cluster_id = CId} = Member}, Acc)
                       when ClusterId == CId ->
                         [Member|Acc];
                    (_,Acc) ->
                         Acc
                 end, [], Table) of
        {'EXIT', Cause} ->
            {error, Cause};
        [] ->
            not_found;
        RetL ->
            {ok, lists:sort(RetL)}
    end;
find_by_cluster_id(_,_,_) ->
    {error, invalid_db}.


%% @doc Retrieve members by status
-spec(find_by_status(ClusterId, Status) ->
             {ok, [#?MEMBER{}]} |
             not_found |
             {error, any()} when ClusterId::cluster_id(),
                                 Status::atom()).
find_by_status(ClusterId, Status) ->
    find_by_status(?MEMBER_TBL_CUR, ClusterId, Status).

-spec(find_by_status(Table, ClusterId, Status) ->
             {ok, [#?MEMBER{}]} |
             not_found |
             {error, any()} when Table::member_table(),
                                 ClusterId::cluster_id(),
                                 Status::atom()).
find_by_status(Table, ClusterId, Status) ->
    find_by_status(?table_type(ClusterId), Table, ClusterId, Status).

-spec(find_by_status(DBType, Table, ClusterId, Status) ->
             {ok, [#?MEMBER{}]} |
             not_found |
             {error, any()} when DBType::?DB_ETS|?DB_MNESIA,
                                 Table::member_table(),
                                 ClusterId::cluster_id(),
                                 Status::atom()).
find_by_status(?DB_MNESIA, Table, ClusterId, Status) ->
    F = fun() ->
                Q = qlc:q([X || X <- mnesia:table(Table),
                                X#?MEMBER.cluster_id == ClusterId,
                                X#?MEMBER.state == Status]),
                qlc:e(Q)
        end,
    leo_mnesia:read(F);
find_by_status(?DB_ETS, Table, ClusterId, Status) ->
    case catch ets:foldl(
                 fun({_, #?MEMBER{cluster_id = ClusterId_1,
                                  state = Status_1} = Member}, Acc)
                       when ClusterId == ClusterId_1,
                            Status == Status_1 ->
                         [Member|Acc];
                    (_, Acc) ->
                         Acc
                 end, [], Table) of
        {'EXIT', Cause} ->
            {error, Cause};
        [] ->
            not_found;
        Ret ->
            {ok, lists:sort(Ret)}
    end;
find_by_status(_,_,_,_) ->
    {error, invalid_db}.


%% @doc Retrieve records by L1 and L2
-spec(find_by_level1(ClusterId, L1, L2) ->
             {ok, list()} |
             not_found |
             {error, any()} when ClusterId::cluster_id(),
                                 L1::atom(),
                                 L2::atom()).
find_by_level1(ClusterId, L1, L2) ->
    find_by_level1(?MEMBER_TBL_CUR, ClusterId, L1, L2).

-spec(find_by_level1(Table, ClusterId, L1, L2) ->
             {ok, list()} |
             not_found |
             {error, any()} when Table::member_table(),
                                 ClusterId::cluster_id(),
                                 L1::atom(),
                                 L2::atom()).
find_by_level1(Table, ClusterId, L1, L2) ->
    find_by_level1(?table_type(ClusterId), Table, ClusterId, L1, L2).

-spec(find_by_level1(DBType, Table, ClusterId, L1, L2) ->
             {ok, list()} |
             not_found |
             {error, any()} when DBType::?DB_ETS|?DB_MNESIA,
                                 Table::member_table(),
                                 ClusterId::cluster_id(),
                                 L1::atom(),
                                 L2::atom()).
find_by_level1(?DB_MNESIA, Table, ClusterId, L1, L2) ->
    F = fun() ->
                Q1 = qlc:q([X || X <- mnesia:table(Table),
                                 X#?MEMBER.cluster_id == ClusterId,
                                 X#?MEMBER.grp_level_1 == L1,
                                 X#?MEMBER.grp_level_2 == L2]),
                Q2 = qlc:sort(Q1, [{order, ascending}]),
                qlc:e(Q2)
        end,
    leo_mnesia:read(F);
find_by_level1(?DB_ETS, Table, ClusterId, L1, L2) ->
    case catch ets:foldl(
                 fun({_, #?MEMBER{cluster_id = ClusterId_1,
                                  grp_level_1 = L1_1,
                                  grp_level_2 = L2_1} = Member}, Acc)
                       when ClusterId == ClusterId_1,
                            L1 == L1_1,
                            L2 == L2_1 ->
                         [Member|Acc];
                    (_, Acc) ->
                         Acc
                 end, [], Table) of
        {'EXIT', Cause} ->
            {error, Cause};
        [] ->
            not_found;
        Ret ->
            {ok, lists:sort(Ret)}
    end;
find_by_level1(_,_,_,_,_) ->
    {error, invalid_db}.


%% @doc Retrieve records by L2
-spec(find_by_level2(ClusterId, L2) ->
             {ok, list()} |
             not_found |
             {error, any()} when ClusterId::cluster_id(),
                                 L2::atom()).
find_by_level2(ClusterId, L2) ->
    find_by_level2(?MEMBER_TBL_CUR, ClusterId, L2).

-spec(find_by_level2(Table, ClusterId, L2) ->
             {ok, list()} |
             not_found |
             {error, any()} when Table::member_table(),
                                 ClusterId::cluster_id(),
                                 L2::atom()).
find_by_level2(Table, ClusterId, L2) ->
    find_by_level2(?table_type(ClusterId), Table, ClusterId, L2).

-spec(find_by_level2(DBType, Table, ClusterId, L2) ->
             {ok, list()} |
             not_found |
             {error, any()} when DBType::?DB_ETS|?DB_MNESIA,
                                 Table::member_table(),
                                 ClusterId::cluster_id(),
                                 L2::atom()).
find_by_level2(?DB_MNESIA, Table, ClusterId, L2) ->
    F = fun() ->
                Q1 = qlc:q([X || X <- mnesia:table(Table),
                                 X#?MEMBER.cluster_id == ClusterId,
                                 X#?MEMBER.grp_level_2 == L2]),
                Q2 = qlc:sort(Q1, [{order, ascending}]),
                qlc:e(Q2)
        end,
    leo_mnesia:read(F);
find_by_level2(?DB_ETS, Table, ClusterId, L2) ->
    case catch ets:foldl(
                 fun({_, #?MEMBER{cluster_id = ClusterId_1,
                                  grp_level_2 = L2_1} = Member}, Acc)
                       when ClusterId == ClusterId_1,
                            L2 == L2_1 ->
                         [Member|Acc];
                    (_, Acc) ->
                         Acc
                 end, [], Table) of
        {'EXIT', Cause} ->
            {error, Cause};
        [] ->
            not_found;
        Ret ->
            {ok, lists:sort(Ret)}
    end;
find_by_level2(_,_,_,_) ->
    {error, invalid_db}.


%% @doc Retrieve records by alias
-spec(find_by_alias(ClusterId, Alias) ->
             {ok, list()} |
             not_found |
             {error, any()} when ClusterId::cluster_id(),
                                 Alias::string()).
find_by_alias(ClusterId, Alias) ->
    find_by_alias(?MEMBER_TBL_CUR, ClusterId, Alias).

-spec(find_by_alias(Table, ClusterId, Alias) ->
             {ok, list()} |
             not_found |
             {error, any()} when Table::atom(),
                                 ClusterId::cluster_id(),
                                 Alias::string()).
find_by_alias(Table, ClusterId, Alias) ->
    find_by_alias(?table_type(ClusterId), Table, ClusterId, Alias).

-spec(find_by_alias(DBType, Table, ClusterId, Alias) ->
             {ok, list()} |
             not_found |
             {error, any()} when DBType::?DB_MNESIA|?DB_ETS,
                                 Table::atom(),
                                 ClusterId::cluster_id(),
                                 Alias::string()).
find_by_alias(?DB_MNESIA, Table, ClusterId, Alias) ->
    F = fun() ->
                Q1 = qlc:q([X || X <- mnesia:table(Table),
                                 X#?MEMBER.cluster_id == ClusterId,
                                 X#?MEMBER.alias == Alias]),
                Q2 = qlc:sort(Q1, [{order, ascending}]),
                qlc:e(Q2)
        end,
    leo_mnesia:read(F);
find_by_alias(?DB_ETS, Table, ClusterId, Alias) ->
    case catch ets:foldl(
                 fun({_, #?MEMBER{cluster_id = ClusterId_1,
                                  alias = Alias_1} = Member}, Acc)
                       when ClusterId == ClusterId_1,
                            Alias == Alias_1 ->
                         [Member|Acc];
                    (_, Acc) ->
                         Acc
                 end, [], Table) of
        {'EXIT', Cause} ->
            {error, Cause};
        [] ->
            not_found;
        Ret ->
            {ok, lists:sort(Ret)}
    end;
find_by_alias(_,_,_,_) ->
    {error, invalid_db}.


%% @doc Retrieve records by name
-spec(find_by_name(Table, ClusterId, Name) ->
             {ok, list()} |
             not_found |
             {error, any()} when Table::atom(),
                                 ClusterId::cluster_id(),
                                 Name::atom()).
find_by_name(Table,_ClusterId, Name) ->
    find_by_name(?table_type(_ClusterId), Table, Name).

-spec(find_by_name(DBType, Table, ClusterId, Name) ->
             {ok, list()} |
             not_found |
             {error, any()} when DBType::?DB_MNESIA|?DB_ETS,
                                 Table::atom(),
                                 ClusterId::cluster_id(),
                                 Name::atom()).
find_by_name(?DB_MNESIA, Table, ClusterId, Name) ->
    F = fun() ->
                Q1 = qlc:q([X || X <- mnesia:table(Table),
                                 X#?MEMBER.cluster_id == ClusterId,
                                 X#?MEMBER.node == Name]),
                Q2 = qlc:sort(Q1, [{order, ascending}]),
                qlc:e(Q2)
        end,
    leo_mnesia:read(F);
find_by_name(?DB_ETS, Table, ClusterId, Name) ->
    case catch ets:foldl(
                 fun({_, #?MEMBER{cluster_id = ClusterId_1,
                                  node = Name_1} = Member}, Acc)
                       when ClusterId == ClusterId_1,
                            Name == Name_1 ->
                         [Member|Acc];
                    (_, Acc) ->
                         Acc
                 end, [], Table) of
        {'EXIT', Cause} ->
            {error, Cause};
        [] ->
            not_found;
        Ret ->
            {ok, lists:sort(Ret)}
    end;
find_by_name(_,_,_,_) ->
    {error, invalid_db}.


%% @doc Insert a record into the table.
-spec(insert(Member) ->
             ok | {error, any} when Member::#?MEMBER{}).
insert(Member) ->
    insert(?MEMBER_TBL_CUR, Member).

-spec(insert(Table, Member) ->
             ok | {error, any} when Table::member_table(),
                                    Member::#?MEMBER{}).
insert(Table, #?MEMBER{cluster_id = _ClusterId} = Member) ->
    insert(?table_type(_ClusterId), Table, Member).

-spec(insert(DBType, Table, Member) ->
             ok | {error, any} when DBType::?DB_ETS|?DB_MNESIA,
                                    Table::member_table(),
<<<<<<< HEAD
                                    Member::#?MEMBER{}).
insert(DBType, Table, #?MEMBER{cluster_id = ClusterId,
                               node = Node,
                               state = State,
                               clock = Clock} = Member) ->
    Ret = case lookup(DBType, Table, ClusterId, Node) of
              {ok, #?MEMBER{state = State,
                            clock = Clock_1}} when Clock > Clock_1 ->
                  ok;
              {ok, #?MEMBER{state = State,
                            clock = Clock_1}} when Clock =< Clock_1 ->
=======
                                    Record::{atom(),
                                             #member{}}).

insert(DBType, Table, {_Node, Member}) ->
    #member{node  = Node,
            state = State,
            clock = Clock} = Member,
    Ret = case lookup(DBType, Table, Node) of
              {ok, #member{state = State,
                           clock = Clock_1}} when Clock >= Clock_1 ->
                  ok;
              {ok, #member{state = State,
                           clock = Clock_1}} when Clock < Clock_1 ->
>>>>>>> 5a7cc0f7
                  {error, ignore};
              {ok,_} ->
                  ok;
              not_found ->
                  ok;
              {error, Cause} ->
                  {error, Cause}
          end,
    insert_1(Ret, DBType, Table, Member).

%% @private
insert_1(ok, ?DB_MNESIA, Table, Member) ->
    Fun = fun() ->
                  mnesia:write(Table, Member, write)
          end,
    leo_mnesia:write(Fun);
insert_1(ok, ?DB_ETS, Table, Member) ->
    #?MEMBER{cluster_id = ClusterId,
             node = Node} = Member,
    case catch ets:insert(Table, {{ClusterId, Node}, Member}) of
        true ->
            ok;
        {'EXIT', Cause} ->
            {error, Cause}
    end;
insert_1({error, ignore},_,_,_) ->
    ok;
insert_1({error, Cause},_,_,_) ->
    {error, Cause}.


%% @doc Insert members at one time
bulk_insert(_,[]) ->
    ok;
bulk_insert(Tbl, [Member|Rest]) ->
    case insert(Tbl, Member) of
        ok ->
            bulk_insert(Tbl, Rest);
        Error ->
            Error
    end.


%% @doc Remove a record from the table.
-spec(delete(ClusterId, Node) ->
             ok | {error, any} when ClusterId::cluster_id(),
                                    Node::atom()).
delete(ClusterId, Node) ->
    delete(?MEMBER_TBL_CUR, ClusterId, Node).

-spec(delete(Table, ClusterId, Node) ->
             ok | {error, any} when Table::member_table(),
                                    ClusterId::cluster_id(),
                                    Node::atom()).
delete(Table, ClusterId, Node) ->
    delete(?table_type(ClusterId), Table, ClusterId, Node).

-spec(delete(DBType, Table, ClusterId, Node) ->
             ok | {error, any} when DBType::?DB_ETS|?DB_MNESIA,
                                    Table::member_table(),
                                    ClusterId::cluster_id(),
                                    Node::atom()).
delete(?DB_MNESIA, Table, ClusterId, Node) ->
    case lookup(?DB_MNESIA, Table, ClusterId, Node) of
        {ok, Member} ->
            Fun = fun() ->
                          mnesia:delete_object(Table, Member, write)
                  end,
            leo_mnesia:delete(Fun);
        not_found ->
            ok;
        Error ->
            Error
    end;
delete(?DB_ETS, Table, ClusterId, Node) ->
    case catch ets:delete(Table, {ClusterId, Node}) of
        true ->
            ok;
        {'EXIT', Cause} ->
            {error, Cause}
    end;
delete(_,_,_,_) ->
    {error, invalid_db}.


%% @doc Remove all records
-spec(delete_all(Table, ClusterId) ->
             ok | {error, any()} when Table::member_table(),
                                      ClusterId::cluster_id()).
delete_all(Table, ClusterId) ->
    delete_all(?table_type(ClusterId), Table, ClusterId).

-spec(delete_all(DBType, Table, ClusterId) ->
             ok | {error, any()} when DBType::?DB_ETS|?DB_MNESIA,
<<<<<<< HEAD
                                      Table::member_table(),
                                      ClusterId::cluster_id()).
delete_all(DBType, Table, ClusterId) ->
    case find_by_cluster_id(DBType, Table, ClusterId) of
        {ok, RetL} when  DBType == ?DB_MNESIA ->
            case mnesia:transaction(
=======
                                      Table::member_table()).
delete_all(?DB_MNESIA = DBType, Table) ->
    case find_all(DBType, Table) of
        {ok, L} ->
            case mnesia:sync_transaction(
>>>>>>> 5a7cc0f7
                   fun() ->
                           case delete_all_1(RetL, DBType, Table) of
                               ok ->
                                   ok;
                               _ ->
                                   mnesia:abort("Could Not remove due to an error")
                           end
                   end) of
                {atomic, ok} ->
                    ok;
                {aborted, Reason} ->
                    {error, Reason}
            end;
        {ok, RetL} when  DBType == ?DB_ETS ->
            delete_all_1(RetL, DBType, Table);
        not_found ->
            ok;
        Error ->
            Error
    end.

%% @private
delete_all_1([],_,_) ->
    ok;
delete_all_1([#?MEMBER{} = Member|Rest], ?DB_MNESIA = DBType, Table) ->
    case mnesia:delete_object(Table, Member, write) of
        ok ->
            delete_all_1(Rest, DBType, Table);
        _ ->
            {error, transaction_abort}
    end;
delete_all_1([#?MEMBER{cluster_id = ClusterId,
                       node = Node}|Rest], ?DB_ETS = DBType, Table) ->
    ok = delete(DBType, Table, ClusterId, Node),
    delete_all_1(Rest, DBType, Table);
delete_all_1(_,_,_) ->
    ok.


%% @doc Replace members into the db.
-spec(replace(OldMembers, NewMembers) ->
             ok | {error, any()} when OldMembers::[#?MEMBER{}],
                                      NewMembers::[#?MEMBER{}]).
replace(OldMembers, NewMembers) ->
    replace(?MEMBER_TBL_CUR, OldMembers, NewMembers).

-spec(replace(Table, OldMembers, NewMembers) ->
             ok | {error, any()} when Table::member_table(),
                                      OldMembers::[#?MEMBER{}],
                                      NewMembers::[#?MEMBER{}]).
replace(Table, OldMembers, [#?MEMBER{cluster_id = _ClusterId}|_]= NewMembers) ->
    replace(?table_type(_ClusterId), Table, OldMembers, NewMembers).

-spec(replace(DBType, Table, OldMembers, NewMembers) ->
             ok | {error, any()} when DBType::?DB_ETS | ?DB_MNESIA,
                                      Table::member_table(),
                                      OldMembers::[#?MEMBER{}],
                                      NewMembers::[#?MEMBER{}]).
replace(?DB_MNESIA, Table, OldMembers, NewMembers) ->
    Fun = fun() ->
                  lists:foreach(fun(Item_1) ->
                                        mnesia:delete_object(Table, Item_1, write)
                                end, OldMembers),
                  lists:foreach(fun(Item_2) ->
                                        mnesia:write(Table, Item_2, write)
                                end, NewMembers)
          end,
    leo_mnesia:batch(Fun);
replace(DBType, Table, OldMembers, NewMembers) ->
    lists:foreach(fun(#?MEMBER{cluster_id = ClusterId,
                               node = Node}) ->
                          delete(DBType, Table, {ClusterId, Node})
                  end, OldMembers),
    lists:foreach(fun(Item) ->
                          insert(DBType, Table, Item)
                  end, NewMembers),
    ok.


%% @doc Overwrite current records by source records
-spec(overwrite(SrcTable, DestTable, ClusterId) ->
             ok | {error, any()} when SrcTable::member_table(),
                                      DestTable::member_table(),
                                      ClusterId::cluster_id()).
overwrite(SrcTable, DestTable, ClusterId) ->
    case find_by_cluster_id(SrcTable, ClusterId) of
        {error, Cause} ->
            {error, Cause};
        not_found ->
            delete_all(DestTable, ClusterId);
        {ok, Members} ->
            overwrite_1(?table_type(ClusterId),
                        DestTable, ClusterId, Members)
    end.

%% @private
<<<<<<< HEAD
overwrite_1(?DB_MNESIA = DB, Table, ClusterId, Members) ->
    case mnesia:transaction(
=======
overwrite_1(?DB_MNESIA = DB, Table, Members) ->
    case mnesia:sync_transaction(
>>>>>>> 5a7cc0f7
           fun() ->
                   overwrite_2(DB, Table, ClusterId, Members)
           end) of
        {atomic, ok} ->
            ok;
        {aborted, Reason} ->
            {error, Reason}
    end;
overwrite_1(?DB_ETS = DB, Table, ClusterId, Members) ->
    overwrite_2(DB, Table, ClusterId, Members).

%% @private
overwrite_2(_,_,_,[]) ->
    ok;
overwrite_2(?DB_MNESIA = DB, Table,
            ClusterId, [#?MEMBER{node = Node} = Member|Rest]) ->
    case mnesia:delete(Table, Node, write) of
        ok ->
            case mnesia:write(
                   Table, Member#?MEMBER{cluster_id = ClusterId}, write) of
                ok ->
                    overwrite_2(DB, Table, ClusterId, Rest);
                _ ->
                    mnesia:abort("Not inserted")
            end;
        _ ->
            mnesia:abort("Not removed")
    end;
overwrite_2(?DB_ETS = DB, Table,
            ClusterId, [#?MEMBER{node = Node} = Member|Rest]) ->
    case delete(?DB_ETS, Table, ClusterId, Node) of
        ok ->
            case insert(?DB_ETS, Table, Member) of
                ok ->
                    overwrite_2(DB, Table, ClusterId, Rest);
                Error ->
                    Error
            end;
        Error ->
            Error
    end.


%% @doc Retrieve total of records.
-spec(table_size(ClusterId) ->
             integer() | {error, any()} when ClusterId::cluster_id()).
table_size(ClusterId) ->
    table_size(?MEMBER_TBL_CUR, ClusterId).

-spec(table_size(Table, ClusterId) ->
             integer() | {error, any()} when Table::atom(),
                                             ClusterId::cluster_id()).
table_size(Table, ClusterId) ->
    table_size(?table_type(ClusterId), Table, ClusterId).

-spec(table_size(DBType, Table, ClusterId) ->
             integer() | {error, any()} when DBType::?DB_ETS|?DB_MNESIA,
                                             Table::atom(),
                                             ClusterId::cluster_id()).
table_size(DBType, Table, ClusterId) ->
    case find_by_cluster_id(DBType, Table, ClusterId) of
        {ok, RetL} ->
            erlang:length(RetL);
        not_found ->
            0;
        Other ->
            Other
    end.


%% @doc Go to first record
-spec(first(Table, ClusterId) ->
             atom() | '$end_of_table' when Table::atom(),
                                           ClusterId::cluster_id()).
first(Table, ClusterId) ->
    first(?table_type(ClusterId), Table, ClusterId).

%% @private
-spec(first(DBType, Table, ClusterId) ->
             atom() | '$end_of_table' when DBType::?DB_MNESIA|?DB_ETS,
                                           ClusterId::cluster_id(),
                                           Table::atom()).
first(DBType, Table, ClusterId) ->
    case find_by_cluster_id(DBType, Table, ClusterId) of
        {ok, [#?MEMBER{node = Node}|_]} ->
            Node;
        not_found ->
            '$end_of_table';
        Other ->
            Other
    end.


%% @doc Go to next record
-spec(next(Table, ClusterId, Node) ->
             atom() | '$end_of_table' when Table::atom(),
                                           ClusterId::cluster_id(),
                                           Node::atom()).
next(Table, ClusterId, Node) ->
    next(?table_type(ClusterId), Table, ClusterId, Node).

%% @private
-spec(next(DBType, Table, ClusterId, Node) ->
             atom() | '$end_of_table' when DBType::?DB_MNESIA|?DB_ETS,
                                           Table::atom(),
                                           ClusterId::cluster_id(),
                                           Node::atom()).
next(?DB_MNESIA, Table, ClusterId, Node) ->
    F = fun() ->
                Q1 = qlc:q([X || X <- mnesia:table(Table),
                                 X#?MEMBER.cluster_id == ClusterId,
                                 X#?MEMBER.node > Node]),
                Q2 = qlc:sort(Q1, [{order, ascending}]),
                qlc:e(Q2)
        end,
    case leo_mnesia:read(F) of
        {ok, [#?RING{vnode_id = VNodeId_1}|_]} ->
            VNodeId_1;
        not_found ->
            '$end_of_table';
        Other ->
            Other
    end;
next(?DB_ETS, Table, ClusterId, Node) ->
    case ets:next(Table, {ClusterId, Node}) of
        {ClusterId, Node_1} ->
            Node_1;
        {_, Node_1} when is_atom(Node_1) ->
            '$end_of_table';
        Other ->
            Other
    end.


%% @TODO
%% @doc Transform records
-spec(transform() ->
             ok | {error, any()}).
transform() ->
    ok.<|MERGE_RESOLUTION|>--- conflicted
+++ resolved
@@ -42,7 +42,7 @@
          insert/1, insert/2, insert/3,
          bulk_insert/2,
          delete/2, delete/3, delete/4,
-         delete_all/2, delete_all/3,
+         delete_all/2,
          replace/2, replace/3, replace/4,
          overwrite/3,
 
@@ -182,12 +182,7 @@
                                  ClusterId::cluster_id()).
 find_by_cluster_id(?DB_MNESIA, Table, ClusterId) ->
     F = fun() ->
-<<<<<<< HEAD
-                Q1 = qlc:q([X || X <- mnesia:table(Table),
-                                 X#?MEMBER.cluster_id == ClusterId]),
-=======
                 Q1 = qlc:q([X || X <- mnesia:table(Table)]),
->>>>>>> 5a7cc0f7
                 Q2 = qlc:sort(Q1, [{order, ascending}]),
                 qlc:e(Q2)
         end,
@@ -495,25 +490,11 @@
 insert(Table, #?MEMBER{cluster_id = _ClusterId} = Member) ->
     insert(?table_type(_ClusterId), Table, Member).
 
--spec(insert(DBType, Table, Member) ->
+-spec(insert(DBType, Table, Record) ->
              ok | {error, any} when DBType::?DB_ETS|?DB_MNESIA,
                                     Table::member_table(),
-<<<<<<< HEAD
-                                    Member::#?MEMBER{}).
-insert(DBType, Table, #?MEMBER{cluster_id = ClusterId,
-                               node = Node,
-                               state = State,
-                               clock = Clock} = Member) ->
-    Ret = case lookup(DBType, Table, ClusterId, Node) of
-              {ok, #?MEMBER{state = State,
-                            clock = Clock_1}} when Clock > Clock_1 ->
-                  ok;
-              {ok, #?MEMBER{state = State,
-                            clock = Clock_1}} when Clock =< Clock_1 ->
-=======
                                     Record::{atom(),
                                              #member{}}).
-
 insert(DBType, Table, {_Node, Member}) ->
     #member{node  = Node,
             state = State,
@@ -524,7 +505,6 @@
                   ok;
               {ok, #member{state = State,
                            clock = Clock_1}} when Clock < Clock_1 ->
->>>>>>> 5a7cc0f7
                   {error, ignore};
               {ok,_} ->
                   ok;
@@ -619,20 +599,12 @@
 
 -spec(delete_all(DBType, Table, ClusterId) ->
              ok | {error, any()} when DBType::?DB_ETS|?DB_MNESIA,
-<<<<<<< HEAD
                                       Table::member_table(),
                                       ClusterId::cluster_id()).
 delete_all(DBType, Table, ClusterId) ->
     case find_by_cluster_id(DBType, Table, ClusterId) of
         {ok, RetL} when  DBType == ?DB_MNESIA ->
-            case mnesia:transaction(
-=======
-                                      Table::member_table()).
-delete_all(?DB_MNESIA = DBType, Table) ->
-    case find_all(DBType, Table) of
-        {ok, L} ->
             case mnesia:sync_transaction(
->>>>>>> 5a7cc0f7
                    fun() ->
                            case delete_all_1(RetL, DBType, Table) of
                                ok ->
@@ -729,13 +701,8 @@
     end.
 
 %% @private
-<<<<<<< HEAD
 overwrite_1(?DB_MNESIA = DB, Table, ClusterId, Members) ->
-    case mnesia:transaction(
-=======
-overwrite_1(?DB_MNESIA = DB, Table, Members) ->
     case mnesia:sync_transaction(
->>>>>>> 5a7cc0f7
            fun() ->
                    overwrite_2(DB, Table, ClusterId, Members)
            end) of
