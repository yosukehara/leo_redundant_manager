%%======================================================================
%%
%% Leo Redundant Manager
%%
%% Copyright (c) 2012-2016 Rakuten, Inc.
%%
%% This file is provided to you under the Apache License,
%% Version 2.0 (the "License"); you may not use this file
%% except in compliance with the License.  You may obtain
%% a copy of the License at
%%
%%   http://www.apache.org/licenses/LICENSE-2.0
%%
%% Unless required by applicable law or agreed to in writing,
%% software distributed under the License is distributed on an
%% "AS IS" BASIS, WITHOUT WARRANTIES OR CONDITIONS OF ANY
%% KIND, either express or implied.  See the License for the
%% specific language governing permissions and limitations
%% under the License.
%%
%% ---------------------------------------------------------------------
%% Leo Redundant Manager - Membership's MQ Client.
%%
%% @doc The membership operation's messsage-queues client
%% @reference https://github.com/leo-project/leo_redundant_manager/blob/master/src/leo_membership_mq_client.erl
%% @end
%%======================================================================
-module(leo_membership_mq_client).

-behaviour(leo_mq_behaviour).

-include("leo_redundant_manager.hrl").
-include_lib("leo_mq/include/leo_mq.hrl").
-include_lib("eunit/include/eunit.hrl").


-export([start/3, publish/4]).
-export([init/0, handle_call/1, handle_call/3]).

-define(MQ_MONITOR_NODE, 'mq_monitor_node').
-define(MQ_WORKER_NODE, 'mq_worker_node').
-define(MQ_PERSISTENT_NODE, 'mq_persistent_node').
-define(MQ_DB_PATH, "membership").

-record(message, {cluster_id :: cluster_id(),
                  node :: atom(),
                  error :: any(),
                  times = 0 :: integer(),
                  published_at = 0 :: integer()}).



-ifdef(TEST).
-define(DEF_RETRY_TIMES, 3).
-define(DEF_TIMEOUT, 1000).
-define(DEF_MAX_INTERVAL, 100).
-define(DEF_MIN_INTERVAL, 50).

-else.
-define(DEF_RETRY_TIMES, 3).
-define(DEF_TIMEOUT, 30000).
-define(DEF_MAX_INTERVAL, 15000).
-define(DEF_MIN_INTERVAL, 7500).
-endif.

%%--------------------------------------------------------------------
%% API
%%--------------------------------------------------------------------
%% @doc create queues and launch mq-servers.
-spec(start(ClusterId, NodeType, RootPath) ->
             ok | {error, any()} when ClusterId::cluster_id(),
                                      NodeType::node_type()|atom(),
                                      RootPath::string()).
start(ClusterId, ?MONITOR_NODE, RootPath) ->
    start_1(ClusterId, ?MQ_MONITOR_NODE, RootPath);
start(ClusterId, ?PERSISTENT_NODE, RootPath) ->
    start_1(ClusterId, ?MQ_PERSISTENT_NODE, RootPath);
start(ClusterId, ?WORKER_NODE, RootPath) ->
    start_1(ClusterId, ?MQ_WORKER_NODE, RootPath);
start(_,_,_) ->
    {error, badarg}.

<<<<<<< HEAD
%% @TODO
start_1(_ClusterId, InstanceId, RootPath) ->
    RootPath_1 = case (string:len(RootPath) == string:rstr(RootPath, "/")) of
                     true ->
                         RootPath;
                     false ->
                         RootPath ++ "/"
                 end,
    {ok, RefSup} = application:get_env(leo_redundant_manager, mq_sup_ref),
    leo_mq_api:new(RefSup, InstanceId, [{?MQ_PROP_MOD, ?MODULE},
=======
start1(InstanceId, RootPath0) ->
    RootPath1 = case (string:len(RootPath0) == string:rstr(RootPath0, "/")) of
                    true  -> RootPath0;
                    false -> RootPath0 ++ "/"
                end,
    leo_mq_api:new(leo_mq_sup, InstanceId, [{?MQ_PROP_MOD, ?MODULE},
>>>>>>> 6567222e
                                        {?MQ_PROP_DB_PROCS, 1},
                                        {?MQ_PROP_DB_NAME, ?DEF_BACKEND_DB},
                                        {?MQ_PROP_ROOT_PATH, RootPath_1 ++ ?MQ_DB_PATH},
                                        {?MQ_PROP_INTERVAL_MAX, ?DEF_CONSUME_MAX_INTERVAL},
                                        {?MQ_PROP_INTERVAL_REG, ?DEF_CONSUME_REG_INTERVAL},
                                        {?MQ_PROP_BATCH_MSGS_MAX, ?DEF_CONSUME_MAX_BATCH_MSGS},
                                        {?MQ_PROP_BATCH_MSGS_REG, ?DEF_CONSUME_REG_BATCH_MSGS}
                                       ]),
    ok.


%% @doc Publish a message into the queue.
-spec(publish(ClusterId, NodeType, Node, Error) ->
             ok | {error, any()} when ClusterId::cluster_id(),
                                      NodeType::atom(),
                                      Node::atom(),
                                      Error::any()).
publish(ClusterId, NodeType, Node, Error) ->
    publish(ClusterId, NodeType, Node, Error, 1).

%% @doc Publish a message into the queue.
-spec(publish(ClusterId, NodeType, Node, Error, Times) ->
             ok | {error, any()} when ClusterId::cluster_id(),
                                      NodeType::atom(),
                                      Node::atom(),
                                      Error::any(),
                                      Times::non_neg_integer()).
publish(ClusterId, NodeType, Node, Error, Times) ->
    KeyBin = term_to_binary({ClusterId, Node}),
    MessageBin = term_to_binary(#message{cluster_id = ClusterId,
                                         node = Node,
                                         error = Error,
                                         times = Times,
                                         published_at = leo_date:now()}),
    publish(NodeType, {KeyBin, MessageBin}).

%% @doc Publish a message into the queue.
-spec(publish(NodeType, KeyAndMessage) ->
             ok | {error, any()} when NodeType::node_type(),
                                      KeyAndMessage::{binary(),binary()}).
publish(?MONITOR_NODE, {KeyBin, MessageBin}) ->
    leo_mq_api:publish(?MQ_MONITOR_NODE, KeyBin, MessageBin);
publish(?PERSISTENT_NODE, {KeyBin, MessageBin}) ->
    leo_mq_api:publish(?MQ_PERSISTENT_NODE, KeyBin, MessageBin);
publish(?WORKER_NODE, {KeyBin, MessageBin}) ->
    leo_mq_api:publish(?MQ_WORKER_NODE, KeyBin, MessageBin);
publish(InstanceId, {KeyBin, MessageBin}) when InstanceId == ?MQ_MONITOR_NODE;
                                               InstanceId == ?MQ_WORKER_NODE;
                                               InstanceId == ?MQ_PERSISTENT_NODE ->
    leo_mq_api:publish(InstanceId, KeyBin, MessageBin);
publish(_,_) ->
    {error, badarg}.


%%--------------------------------------------------------------------
%% Callbacks
%%--------------------------------------------------------------------
%% @doc Initializer
-spec(init() ->
             ok).
init() ->
    ok.


%% @doc Subscribe callback function
-spec(handle_call({consume, Id, Reply}) ->
             ok when Id::any(),
                     Reply::any()).
handle_call({consume, Id, MessageBin}) ->
    Message = binary_to_term(MessageBin),
    case leo_misc:get_value(
           cluster_id,
           lists:zip(record_info(fields, message),
                     tl(tuple_to_list(Message)))) of
        undefined ->
            ok;
        _ ->
            #message{cluster_id = ClusterId,
                     node  = RemoteNode,
                     times = Times,
                     error = Error} = Message,
            case leo_redundant_manager_api:get_member_by_node(
                   ClusterId, RemoteNode) of
                {ok, #?MEMBER{state = State}} ->
                    case leo_misc:node_existence(
                           RemoteNode, timer:seconds(10)) of
                        true when State == ?STATE_STOP ->
                            notify_error_to_manager(Id, RemoteNode, Error);
                        true ->
                            ok;
                        false when State == ?STATE_ATTACHED ->
                            ok;
                        false when State == ?STATE_SUSPEND ->
                            ok;
                        false when State == ?STATE_DETACHED ->
                            ok;
                        false when State == ?STATE_RESTARTED ->
                            ok;
                        _ ->
                            case (Times == ?DEF_RETRY_TIMES) of
                                true ->
                                    notify_error_to_manager(Id, RemoteNode, Error);
                                false ->
                                    NewMessage = Message#message{times = Times + 1},
                                    publish(Id, {term_to_binary(RemoteNode),
                                                 term_to_binary(NewMessage)})
                            end
                    end;
                _ ->
                    ok
            end
    end.
handle_call(_,_,_) ->
    ok.


%%--------------------------------------------------------------------
%% INNTERNAL FUNCTIONS
%%--------------------------------------------------------------------
notify_error_to_manager(Id, RemoteNode, Error) when Id == ?MQ_WORKER_NODE;
                                                    Id == ?MQ_PERSISTENT_NODE ->
    {ok, Monitors} = application:get_env(?APP, ?PROP_MONITORS),
    {ok, [Mod, Method]} = ?env_notify_mod_and_method(),

    lists:foldl(fun(_, true ) ->
                        void;
                   (Dest, false) ->
                        case rpc:call(Dest, Mod, Method,
                                      [error, RemoteNode, erlang:node(), Error], ?DEF_TIMEOUT) of
                            {ok, _}     -> true;
                            {_, _Cause} -> false;
                            timeout     -> false
                        end
                end, false, Monitors),
    ok;
notify_error_to_manager(?MQ_MONITOR_NODE, RemoteNode, Error) ->
    {ok, [Mod, Method]} = ?env_notify_mod_and_method(),
    catch erlang:apply(Mod, Method, [error, RemoteNode, node(), Error]),
    ok;
notify_error_to_manager(_,_,_) ->
    {error, badarg}.<|MERGE_RESOLUTION|>--- conflicted
+++ resolved
@@ -80,8 +80,7 @@
 start(_,_,_) ->
     {error, badarg}.
 
-<<<<<<< HEAD
-%% @TODO
+%% @private
 start_1(_ClusterId, InstanceId, RootPath) ->
     RootPath_1 = case (string:len(RootPath) == string:rstr(RootPath, "/")) of
                      true ->
@@ -91,14 +90,6 @@
                  end,
     {ok, RefSup} = application:get_env(leo_redundant_manager, mq_sup_ref),
     leo_mq_api:new(RefSup, InstanceId, [{?MQ_PROP_MOD, ?MODULE},
-=======
-start1(InstanceId, RootPath0) ->
-    RootPath1 = case (string:len(RootPath0) == string:rstr(RootPath0, "/")) of
-                    true  -> RootPath0;
-                    false -> RootPath0 ++ "/"
-                end,
-    leo_mq_api:new(leo_mq_sup, InstanceId, [{?MQ_PROP_MOD, ?MODULE},
->>>>>>> 6567222e
                                         {?MQ_PROP_DB_PROCS, 1},
                                         {?MQ_PROP_DB_NAME, ?DEF_BACKEND_DB},
                                         {?MQ_PROP_ROOT_PATH, RootPath_1 ++ ?MQ_DB_PATH},
