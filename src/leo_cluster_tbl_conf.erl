%%======================================================================
%%
%% Leo Redundant Manager
%%
<<<<<<< HEAD
%% Copyright (c) 2012-2016 Rakuten, Inc.
=======
%% Copyright (c) 2012-2017 Rakuten, Inc.
>>>>>>> 5a7cc0f7
%%
%% This file is provided to you under the Apache License,
%% Version 2.0 (the "License"); you may not use this file
%% except in compliance with the License.  You may obtain
%% a copy of the License at
%%
%%   http://www.apache.org/licenses/LICENSE-2.0
%%
%% Unless required by applicable law or agreed to in writing,
%% software distributed under the License is distributed on an
%% "AS IS" BASIS, WITHOUT WARRANTIES OR CONDITIONS OF ANY
%% KIND, either express or implied.  See the License for the
%% specific language governing permissions and limitations
%% under the License.
%%
%% @doc The cluster conf table's operation
%% @reference https://github.com/leo-project/leo_redundant_manager/blob/master/src/leo_cluster_tbl_conf.erl
%% @end
%%======================================================================
-module(leo_cluster_tbl_conf).

-include("leo_redundant_manager.hrl").
-include_lib("eunit/include/eunit.hrl").
-include_lib("stdlib/include/qlc.hrl").

%% API
-export([create_table/2,
         all/1, get/1,
         find_by_ver/1,
         update/1, delete/1,
         checksum/1, synchronize/1,
         transform/0
        ]).


%% @doc Create the system-configutation table
-spec(create_table(Mode, Nodes) ->
             ok | {error, any()} when Mode::mnesia_copies(),
                                      Nodes::[atom()]).
create_table(Mode, Nodes) ->
    case mnesia:create_table(
           ?TBL_SYSTEM_CONF,
           [{Mode, Nodes},
            {type, set},
            {record_name, ?SYSTEM_CONF},
<<<<<<< HEAD
            {attributes, record_info(fields, ?SYSTEM_CONF)},
            {user_properties,
             [
              {version, pos_integer, primary},
              {cluster_id,           atom,        false},
              {dc_id,                atom,        false},
              {n,                    pos_integer, false},
              {r,                    pos_integer, false},
              {w,                    pos_integer, false},
              {d,                    pos_integer, false},
              {bit_of_ring,          pos_integer, false},
              {num_of_dc_replicas,   pos_integer, false},
              {num_of_rack_replicas, pos_integer, false},
              {max_mdc_targets,      pos_integer, false}
             ]}
=======
            {attributes, record_info(fields, ?SYSTEM_CONF)}
>>>>>>> 5a7cc0f7
           ]) of
        {atomic, ok} ->
            ok;
        {aborted, Reason} ->
            {error, Reason}
    end.


%% @doc Retrieve all configuration of remote-clusters
-spec(all(ClusterId) ->
             {ok, [#?SYSTEM_CONF{}]} |
             not_found | {error, any()} when ClusterId::cluster_id()).
all(ClusterId) ->
    Tbl = ?TBL_SYSTEM_CONF,
    case catch mnesia:table_info(Tbl, all) of
        {'EXIT', _Cause} ->
            {error, ?ERROR_MNESIA_NOT_START};
        _ ->
            F = fun() ->
                        Q1 = qlc:q([X || X <- mnesia:table(Tbl),
                                         X#?SYSTEM_CONF.cluster_id == ClusterId]),
                        Q2 = qlc:sort(Q1, [{order, descending}]),
                        qlc:e(Q2)
                end,
            leo_mnesia:read(F)
    end.


%% @doc Retrieve a system configuration (latest)
-spec(get(ClusterId) ->
             {ok, #?SYSTEM_CONF{}} |
             not_found |
             {error, any()} when ClusterId::atom()).
get(ClusterId) ->
    Tbl = ?TBL_SYSTEM_CONF,
    case catch mnesia:table_info(Tbl, all) of
        {'EXIT', _Cause} ->
            {error, ?ERROR_MNESIA_NOT_START};
        _ ->
            F = fun() ->
                        Q1 = qlc:q([X || X <- mnesia:table(Tbl),
                                        X#?SYSTEM_CONF.cluster_id == ClusterId]),
                        Q2 = qlc:sort(Q1, [{order, descending}]),
                        qlc:e(Q2)
                end,
            get_1(leo_mnesia:read(F))
    end.

get_1({ok, [H|_]}) ->
    {ok, H};
get_1(Other) ->
    Other.


%% @doc Retrieve a system configuration
-spec(find_by_ver(Ver) ->
             {ok, #?SYSTEM_CONF{}} |
             not_found |
             {error, any()} when Ver::pos_integer()).
find_by_ver(Ver) ->
    Tbl = ?TBL_SYSTEM_CONF,
    case catch mnesia:table_info(Tbl, all) of
        {'EXIT', _Cause} ->
            {error, ?ERROR_MNESIA_NOT_START};
        _ ->
            F = fun() ->
                        Q = qlc:q([X || X <- mnesia:table(Tbl),
                                        X#?SYSTEM_CONF.version == Ver]),

                        qlc:e(Q)
                end,
            get_1(leo_mnesia:read(F))
    end.



%% @doc Modify a system-configuration
-spec(update(SystemConfig) ->
             ok | {error, any()} when SystemConfig::#?SYSTEM_CONF{}).
update(SystemConfig) ->
    Tbl = ?TBL_SYSTEM_CONF,
    case mnesia:table_info(Tbl, size) of
        {'EXIT', _Cause} ->
            {error, ?ERROR_MNESIA_NOT_START};
        Size ->
            F = fun()->
                        mnesia:write(
                          Tbl, SystemConfig#?SYSTEM_CONF{
                                               version = Size + 1}, write)
                end,
            leo_mnesia:write(F)
    end.


%% @doc Remove a system-configuration
-spec(delete(SystemConfig) ->
             ok | {error, any()} when SystemConfig::#?SYSTEM_CONF{}).
delete(SystemConfig) ->
    Tbl = ?TBL_SYSTEM_CONF,
    case catch mnesia:table_info(Tbl, all) of
        {'EXIT', _Cause} ->
            {error, ?ERROR_MNESIA_NOT_START};
        _ ->
            Fun = fun() ->
                          mnesia:delete_object(Tbl, SystemConfig, write)
                  end,
            leo_mnesia:delete(Fun)
    end.


%% @doc Retrieve a checksum by cluster-id
-spec(checksum(ClusterId) ->
             {ok, pos_integer()} |
             {error, any()} when ClusterId::cluster_id()).
checksum(ClusterId) ->
    case all(ClusterId) of
        {ok, Vals} ->
            {ok, erlang:crc32(term_to_binary(Vals))};
        not_found ->
            {ok, -1};
        Error ->
            Error
    end.


%% @doc Synchronize records
-spec(synchronize(ValL) ->
             ok | {error, any()} when ValL::[#?SYSTEM_CONF{}]).
synchronize(ValL) ->
    [#?SYSTEM_CONF{cluster_id = ClusterId}|_] = ValL,
    case synchronize_1(ValL) of
        ok ->
            case all(ClusterId) of
                {ok, CurValL} ->
                    ok = synchronize_2(CurValL, ValL);
                _ ->
                    void
            end;
        Error ->
            Error
    end.

%% @private
synchronize_1([]) ->
    ok;
synchronize_1([V|Rest]) ->
    case update(V) of
        ok ->
            synchronize_1(Rest);
        Error ->
            Error
    end.

%% @private
synchronize_2([],_) ->
    ok;
synchronize_2([#?SYSTEM_CONF{version = Ver}|Rest], Vals) ->
    ok = synchronize_3(Vals, Ver),
    synchronize_2(Rest, Vals).

%% @private
synchronize_3([], Ver)->
    case find_by_ver(Ver) of
        {ok, #?SYSTEM_CONF{} = SystemConf} ->
            delete(SystemConf);
        _ ->
            void
    end,
    ok;
synchronize_3([#?SYSTEM_CONF{version = Ver}|_], Ver)->
    ok;
synchronize_3([#?SYSTEM_CONF{}|Rest], Ver) ->
    synchronize_3(Rest, Ver).


%% @doc Transform records
-spec(transform() ->
             ok | {error, any()}).
transform() ->
    {atomic, ok} = mnesia:transform_table(
                     ?TBL_SYSTEM_CONF,  fun transform/1,
                     record_info(fields, ?SYSTEM_CONF),
                     ?SYSTEM_CONF),
    ok.


%% @doc the record is the current verion
%% @private
transform(#?SYSTEM_CONF{} = SystemConf) ->
    SystemConf;
transform(#system_conf{version = Vsn,
                       n = N,
                       r = R,
                       w = W,
                       d = D,
                       bit_of_ring = BitOfRing,
                       level_1 = Level1,
                       level_2 = Level2}) ->
    #?SYSTEM_CONF{version = Vsn,
                  cluster_id = ?DEF_CLUSTER_ID,
                  dc_id = ?DEF_DC_ID,
                  n = N,
                  r = R,
                  w = W,
                  d = D,
                  bit_of_ring = BitOfRing,
                  num_of_dc_replicas = Level1,
                  num_of_rack_replicas = Level2,
                  max_mdc_targets = ?DEF_MAX_MDC_TARGETS
                 };
transform(#system_conf_1{version = Vsn,
                         cluster_id = ClusterId,
                         dc_id = DCId,
                         n = N,
                         r = R,
                         w = W,
                         d = D,
                         bit_of_ring = BitOfRing,
                         num_of_dc_replicas   = Level1,
                         num_of_rack_replicas = Level2}) ->
    ClusterId_1 = case is_atom(ClusterId) of
                      true  -> ClusterId;
                      false -> list_to_atom(ClusterId)
                  end,
    DCId_1 = case is_atom(DCId) of
                 true  -> DCId;
                 false -> list_to_atom(DCId)
             end,
    #?SYSTEM_CONF{version = Vsn,
                  cluster_id = ClusterId_1,
                  dc_id = DCId_1,
                  n = N,
                  r = R,
                  w = W,
                  d = D,
                  bit_of_ring = BitOfRing,
                  num_of_dc_replicas = Level1,
                  num_of_rack_replicas = Level2,
                  max_mdc_targets = ?DEF_MAX_MDC_TARGETS
                 };
transform(#system_conf_2{version = Vsn,
                         cluster_id = ClusterId,
                         dc_id = DCId,
                         n = N,
                         r = R,
                         w = W,
                         d = D,
                         bit_of_ring = BitOfRing,
                         num_of_dc_replicas  = Level1,
                         num_of_rack_replicas = Level2,
                         max_mdc_targets = MaxMDCTargets}) ->
    #?SYSTEM_CONF{version = Vsn,
                  cluster_id = ClusterId,
                  dc_id = DCId,
                  n = N,
                  r = R,
                  w = W,
                  d = D,
                  bit_of_ring = BitOfRing,
                  num_of_dc_replicas = Level1,
                  num_of_rack_replicas = Level2,
                  max_mdc_targets = MaxMDCTargets
                 }.<|MERGE_RESOLUTION|>--- conflicted
+++ resolved
@@ -2,11 +2,7 @@
 %%
 %% Leo Redundant Manager
 %%
-<<<<<<< HEAD
-%% Copyright (c) 2012-2016 Rakuten, Inc.
-=======
 %% Copyright (c) 2012-2017 Rakuten, Inc.
->>>>>>> 5a7cc0f7
 %%
 %% This file is provided to you under the Apache License,
 %% Version 2.0 (the "License"); you may not use this file
@@ -52,25 +48,7 @@
            [{Mode, Nodes},
             {type, set},
             {record_name, ?SYSTEM_CONF},
-<<<<<<< HEAD
-            {attributes, record_info(fields, ?SYSTEM_CONF)},
-            {user_properties,
-             [
-              {version, pos_integer, primary},
-              {cluster_id,           atom,        false},
-              {dc_id,                atom,        false},
-              {n,                    pos_integer, false},
-              {r,                    pos_integer, false},
-              {w,                    pos_integer, false},
-              {d,                    pos_integer, false},
-              {bit_of_ring,          pos_integer, false},
-              {num_of_dc_replicas,   pos_integer, false},
-              {num_of_rack_replicas, pos_integer, false},
-              {max_mdc_targets,      pos_integer, false}
-             ]}
-=======
             {attributes, record_info(fields, ?SYSTEM_CONF)}
->>>>>>> 5a7cc0f7
            ]) of
         {atomic, ok} ->
             ok;
