--- conflicted
+++ resolved
@@ -2,7 +2,7 @@
 %%
 %% Leo Redundant Manager
 %%
-%% Copyright (c) 2012-2016 Rakuten, Inc.
+%% Copyright (c) 2012-2015 Rakuten, Inc.
 %%
 %% This file is provided to you under the Apache License,
 %% Version 2.0 (the "License"); you may not use this file
@@ -23,18 +23,18 @@
 %% @end
 %%======================================================================
 -module(leo_cluster_tbl_ring).
+-author('Yosuke Hara').
 
 -include("leo_redundant_manager.hrl").
+-include_lib("eunit/include/eunit.hrl").
 -include_lib("stdlib/include/qlc.hrl").
--include_lib("eunit/include/eunit.hrl").
 
 -export([create_table_current/1, create_table_current/2,
          create_table_prev/1, create_table_prev/2,
          lookup/3, find_all/1, find_by_cluster_id/2,
-         insert/2, delete/3,
+         insert/2, bulk_insert/2, delete/3, bulk_delete/3,
          first/2, last/2, prev/3, next/3,
-         delete_all/2,
-         size/2,
+         delete_all/2, size/1, tab2list/1,
          overwrite/3
         ]).
 -export([create_table_for_test/3]).
@@ -56,7 +56,12 @@
            [{Mode, Nodes},
             {type, ordered_set},
             {record_name, ?RING},
-            {attributes, record_info(fields, ?RING)}
+            {attributes, record_info(fields, ?RING)},
+            {user_properties,
+             [{vnode_id, integer, primary},
+              {atom,     varchar, false},
+              {clock,    integer, false}
+             ]}
            ]) of
         {atomic, ok} ->
             ok;
@@ -76,18 +81,18 @@
              ok when Mode::mnesia_copies(),
                      Nodes::[atom()]).
 create_table_prev(Mode, Nodes) ->
-    case mnesia:create_table(
-           ?RING_TBL_PREV,
-           [{Mode, Nodes},
-            {type, ordered_set},
-            {record_name, ?RING},
-            {attributes, record_info(fields, ?RING)}
-           ]) of
-        {atomic, ok} ->
-            ok;
-        {aborted, Reason} ->
-            {error, Reason}
-    end.
+    mnesia:create_table(
+      ?RING_TBL_PREV,
+      [{Mode, Nodes},
+       {type, ordered_set},
+       {record_name, ?RING},
+       {attributes, record_info(fields, ?RING)},
+       {user_properties,
+        [{vnode_id, integer, primary},
+         {atom,     varchar, false},
+         {clock,    integer, false}
+        ]}
+      ]).
 
 
 %% @doc create table for the test
@@ -98,7 +103,11 @@
       [{Mode, Nodes},
        {type, ordered_set},
        {record_name, ring},
-       {attributes, record_info(fields, ring)}
+       {attributes, record_info(fields, ring)},
+       {user_properties,
+        [{vnode_id, integer, primary},
+         {atom,     varchar, false  }
+        ]}
       ]).
 
 
@@ -111,7 +120,7 @@
                                  ClusterId::cluster_id(),
                                  VNodeId::integer()).
 lookup({?DB_MNESIA, Table}, ClusterId, VNodeId) ->
-    F = fun() ->
+F = fun() ->
                 Q = qlc:q([X || X <- mnesia:table(Table),
                                 X#?RING.cluster_id == ClusterId,
                                 X#?RING.vnode_id == VNodeId]),
@@ -125,8 +134,10 @@
     end;
 lookup({?DB_ETS, Table}, ClusterId, VNodeId) ->
     case catch ets:lookup(Table, {ClusterId, VNodeId}) of
-        [{_,Ring}|_] ->
-            Ring;
+        [{VNodeId, Node, Clock}|_] ->
+            #?RING{vnode_id = VNodeId,
+                   node     = Node,
+                   clock    = Clock};
         [] ->
             not_found;
         {'EXIT', Cause} ->
@@ -196,20 +207,21 @@
 %%
 -spec(insert(TableInfo, Ring) ->
              ok | {error, any()} when TableInfo::table_info(),
-                                      Ring::#ring_2{}).
-insert({?DB_MNESIA, Table}, Ring) when is_record(Ring, ring_2) ->
-    Fun = fun() ->
-                  mnesia:write(Table, Ring, write)
-          end,
+                                      Ring::#ring{}|#ring_0_16_8{}|tuple()).
+insert({?DB_MNESIA, Table}, Ring) when is_record(Ring, ring);
+                                       is_record(Ring, ring_0_16_8) ->
+    Fun = fun() -> mnesia:write(Table, Ring, write) end,
     leo_mnesia:write(Fun);
-insert({?DB_ETS, Table}, #?RING{cluster_id = ClusterId,
-                                vnode_id = VNodeId} = Ring) ->
-    true = ets:insert(Table, {{ClusterId, VNodeId}, Ring}),
+insert({?DB_MNESIA, Table}, {VNodeId, Node, Clock}) ->
+    Fun = fun() -> mnesia:write(Table, #?RING{vnode_id = VNodeId,
+                                              node     = Node,
+                                              clock    = Clock}, write) end,
+    leo_mnesia:write(Fun);
+insert({?DB_ETS, Table}, {VNodeId, Node, Clock}) ->
+    true = ets:insert(Table, {VNodeId, Node, Clock}),
     ok.
 
 
-<<<<<<< HEAD
-=======
 %% @doc Insert bulk of records into the table
 %%
 -spec(bulk_insert(TableInfo, List) ->
@@ -250,7 +262,6 @@
     end.
 
 
->>>>>>> 5a7cc0f7
 %% @doc Remove a record from the table
 %%
 -spec(delete(TableInfo, ClusterId, VNodeId) ->
@@ -274,49 +285,61 @@
     ok.
 
 
+%% @doc Remove bulk of records from the table
+%%
+-spec(bulk_delete(TableInfo, ClusterId, List) ->
+             ok | {error, any()} when TableInfo::table_info(),
+                                      ClusterId::cluster_id(),
+                                      List::[integer()]).
+bulk_delete({?DB_MNESIA,_} = TableInfo, ClusterId, List) ->
+    case mnesia:sync_transaction(
+           fun() ->
+                   bulk_delete_1(TableInfo, ClusterId, List)
+           end) of
+        {atomic, ok} ->
+            ok;
+        {aborted, Reason} ->
+            {error, Reason}
+    end;
+
+bulk_delete({?DB_ETS,_},_ClusterId, []) ->
+    ok;
+bulk_delete({?DB_ETS,_} = TableInfo, ClusterId, [VNodeId|Rest]) ->
+    case delete(TableInfo, ClusterId, VNodeId) of
+        ok ->
+            bulk_delete(TableInfo, ClusterId, Rest);
+        Error ->
+            Error
+    end.
+
+%% @private
+bulk_delete_1(_,_,[]) ->
+    ok;
+bulk_delete_1({_, Table} = TableInfo, ClusterId, [VNodeId|Rest]) ->
+    case lookup(TableInfo, ClusterId, VNodeId) of
+        {error, Cause} ->
+            {error, Cause};
+        not_found ->
+            ok;
+        Ring ->
+            case mnesia:delete_object(Table, Ring, write) of
+                ok ->
+                    bulk_delete_1(TableInfo, ClusterId, Rest);
+                _ ->
+                    mnesia:abort("Not removed")
+            end
+    end.
+
+
 %% @doc Retrieve a first record from the table
 %%
-<<<<<<< HEAD
 -spec(first(TableInfo, ClusterId) ->
              integer() | '$end_of_table' when TableInfo::table_info(),
                                               ClusterId::cluster_id()).
-first({?DB_MNESIA,_Table} = TblInfo, ClusterId) ->
+first({?DB_MNESIA,_} = TblInfo, ClusterId) ->
     case find_by_cluster_id(TblInfo, ClusterId) of
         {ok, [#?RING{vnode_id = VNodeId}|_]} ->
             VNodeId;
-=======
--spec(bulk_delete(TableInfo, List) ->
-             ok | {error, any()} when TableInfo::table_info(),
-                                      List::[integer()]).
-bulk_delete({?DB_MNESIA,_} = TableInfo, List) ->
-    case mnesia:sync_transaction(
-           fun() ->
-                   bulk_delete_1(TableInfo, List)
-           end) of
-        {atomic, ok} ->
-            ok;
-        {aborted, Reason} ->
-            {error, Reason}
-    end;
-
-bulk_delete({?DB_ETS,_}, []) ->
-    ok;
-bulk_delete({?DB_ETS,_} = TableInfo, [VNodeId|Rest]) ->
-    case delete(TableInfo, VNodeId) of
-        ok ->
-            bulk_delete(TableInfo, Rest);
-        Error ->
-            Error
-    end.
-
-%% @private
-bulk_delete_1(_,[]) ->
-    ok;
-bulk_delete_1({_, Table} = TableInfo, [VNodeId|Rest]) ->
-    case lookup(TableInfo, VNodeId) of
-        {error, Cause} ->
-            {error, Cause};
->>>>>>> 5a7cc0f7
         not_found ->
             '$end_of_table';
         Other ->
@@ -332,13 +355,12 @@
             Other
     end.
 
-
 %% @doc Retrieve a last record from the table
 %%
 -spec(last(TableInfo, ClusterId) ->
              integer() | '$end_of_table' when TableInfo::table_info(),
                                               ClusterId::cluster_id()).
-last({?DB_MNESIA,_Table} = TblInfo, ClusterId) ->
+last({?DB_MNESIA,_} = TblInfo, ClusterId) ->
     case find_by_cluster_id(TblInfo, ClusterId) of
         {ok, RetL} ->
             [#?RING{vnode_id = VNodeId}|_] = lists:reverse(RetL),
@@ -384,6 +406,7 @@
 prev({?DB_ETS, Table}, ClusterId, VNodeId) ->
     case ets:prev(Table, {ClusterId, VNodeId}) of
         {ClusterId, VNodeId_1} ->
+
             VNodeId_1;
         {_, VNodeId_1} when is_integer(VNodeId_1) ->
             '$end_of_table';
@@ -394,17 +417,16 @@
 
 %% @doc Retrieve a next record from the table
 %%
--spec(next(TableInfo, ClusterId, VNodeId) ->
-             integer() | '$end_of_table' when TableInfo::table_info(),
-                                              ClusterId::cluster_id(),
-                                              VNodeId::integer()).
+-spec(next({?DB_MNESIA|?DB_ETS, atom()}, ClusterId, VNodeId) ->
+             integer() | '$end_of_table' when ClusterId::cluster_id(),
+                                              VNodeId::non_neg_integer()).
 next({?DB_MNESIA, Table}, ClusterId, VNodeId) ->
     F = fun() ->
                 Q1 = qlc:q([X || X <- mnesia:table(Table),
                                  X#?RING.cluster_id == ClusterId,
                                  X#?RING.vnode_id > VNodeId]),
                 Q2 = qlc:sort(Q1, [{order, ascending}]),
-                qlc:e(Q2)
+                                qlc:e(Q2)
         end,
     case leo_mnesia:read(F) of
         {ok, [#?RING{vnode_id = VNodeId_1}|_]} ->
@@ -417,8 +439,9 @@
 next({?DB_ETS, Table}, ClusterId, VNodeId) ->
     case ets:next(Table, {ClusterId, VNodeId}) of
         {ClusterId, VNodeId_1} ->
+
             VNodeId_1;
-        {_, VNodeId_1} when is_integer(VNodeId_1) ->
+                {_, VNodeId_1} when is_integer(VNodeId_1) ->
             '$end_of_table';
         Other ->
             Other
@@ -451,18 +474,33 @@
 
 %% @doc Retrieve total of records
 %%
--spec(size(TableInfo, ClusterId) ->
-             integer() when TableInfo::table_info(),
-                            ClusterId::cluster_id()).
-size(TblInfo, ClusterId) ->
-    case find_by_cluster_id(TblInfo, ClusterId) of
-        {ok, RetL} ->
-            erlang:length(RetL);
-        not_found ->
-            0;
-        Other ->
-            Other
-    end.
+-spec(size(TableInfo) ->
+             integer() when TableInfo::table_info()).
+size({?DB_MNESIA, Table}) ->
+    mnesia:ets(fun ets:info/2, [Table, size]);
+size({?DB_ETS, Table}) ->
+    ets:info(Table, size).
+
+
+%% @doc Retrieve list from the table
+%%
+-spec(tab2list(TableInfo) ->
+             [tuple()]|[#?RING{}]|{error, any()} when TableInfo::table_info()).
+tab2list({?DB_MNESIA, Table}) ->
+    case mnesia:ets(fun ets:tab2list/1, [Table]) of
+        [] ->
+            [];
+        List when is_list(List) ->
+            lists:map(fun(#?RING{vnode_id = VNodeId,
+                                 node = Node,
+                                 clock = Clock}) ->
+                              {VNodeId, Node, Clock}
+                      end, List);
+        Error ->
+            Error
+    end;
+tab2list({?DB_ETS, Table}) ->
+    ets:tab2list(Table).
 
 
 %% @doc Overwrite current records by source records
@@ -495,6 +533,7 @@
             end
     end.
 
+
 %% @private
 -spec(overwrite_1(TableInfo, Items) ->
              ok | {error, any()} when TableInfo::{?DB_MNESIA, atom()} |
